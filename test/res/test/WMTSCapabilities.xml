<?xml version="1.0" encoding="UTF-8"?>
<Capabilities xmlns="http://www.opengis.net/wmts/1.0"
          xmlns:ows="http://www.opengis.net/ows/1.1"
          xmlns:xlink="http://www.w3.org/1999/xlink"
          xmlns:xsi="http://www.w3.org/2001/XMLSchema-instance"
          xsi:schemaLocation="http://www.opengis.net/wmts/1.0 http://schemas.opengis.net/wmts/1.0.0/wmtsGetCapabilities_response.xsd"
          version="1.0.0">

    <ows:ServiceIdentification>
        <ows:Title>xcube WMTS</ows:Title>
        <ows:Abstract>Web Map Tile Service (WMTS) for xcube-conformant data cubes</ows:Abstract>
        <ows:Keywords>
            <ows:Keyword>tile</ows:Keyword>
            <ows:Keyword>tile matrix set</ows:Keyword>
            <ows:Keyword>map</ows:Keyword>
        </ows:Keywords>
        <ows:ServiceType>OGC WMTS</ows:ServiceType>
        <ows:ServiceTypeVersion>1.0.0</ows:ServiceTypeVersion>
        <ows:Fees>none</ows:Fees>
        <ows:AccessConstraints>none</ows:AccessConstraints>
    </ows:ServiceIdentification>


    <ows:ServiceProvider>
        <ows:ProviderName>Brockmann Consult GmbH</ows:ProviderName>
        <ows:ProviderSite xlink:href="https://www.brockmann-consult.de"/>
        <ows:ServiceContact>
            <ows:IndividualName>Norman Fomferra</ows:IndividualName>
            <ows:PositionName>Senior Software Engineer</ows:PositionName>
            <ows:ContactInfo>
                <ows:Phone>
                    <ows:Voice>+49 4152 889 303</ows:Voice>
                    <ows:Facsimile>+49 4152 889 330</ows:Facsimile>
                </ows:Phone>
                <ows:Address>
                    <ows:DeliveryPoint>HZG / GITZ</ows:DeliveryPoint>
                    <ows:City>Geesthacht</ows:City>
                    <ows:AdministrativeArea>Herzogtum Lauenburg</ows:AdministrativeArea>
                    <ows:PostalCode>21502</ows:PostalCode>
                    <ows:Country>Germany</ows:Country>
                    <ows:ElectronicMailAddress>norman.fomferra@brockmann-consult.de</ows:ElectronicMailAddress>
                </ows:Address>
            </ows:ContactInfo>
        </ows:ServiceContact>
    </ows:ServiceProvider>


    <ows:OperationsMetadata>
        <ows:Operation name="GetCapabilities">
            <ows:DCP>
                <ows:HTTP>
<<<<<<< HEAD
                    <ows:Get xlink:href="http://bibo/api/0.1.0.dev1/wmts/1.0.0/kvp?">
=======
                    <ows:Get xlink:href="http://bibo/api/0.1.0.dev1//wmts/1.0.0/kvp?">
>>>>>>> 4e2ad9e2
                        <ows:Constraint name="GetEncoding">
                            <ows:AllowedValues>
                                <ows:Value>KVP</ows:Value>
                            </ows:AllowedValues>
                        </ows:Constraint>
                    </ows:Get>
                </ows:HTTP>
            </ows:DCP>
        </ows:Operation>
        <ows:Operation name="GetTile">
            <ows:DCP>
                <ows:HTTP>
<<<<<<< HEAD
                    <ows:Get xlink:href="http://bibo/api/0.1.0.dev1/wmts/1.0.0/kvp?">
=======
                    <ows:Get xlink:href="http://bibo/api/0.1.0.dev1//wmts/1.0.0/kvp?">
>>>>>>> 4e2ad9e2
                        <ows:Constraint name="GetEncoding">
                            <ows:AllowedValues>
                                <ows:Value>KVP</ows:Value>
                            </ows:AllowedValues>
                        </ows:Constraint>
                    </ows:Get>
                </ows:HTTP>
            </ows:DCP>
        </ows:Operation>
    </ows:OperationsMetadata>

    <Contents>
        <TileMatrixSet>
            <ows:Identifier>TileGrid_2000_1000</ows:Identifier>
            <ows:SupportedCRS>EPSG:4326</ows:SupportedCRS>
            <TileMatrix>
                <ows:Identifier>0</ows:Identifier>
                <ScaleDenominator>0.01</ScaleDenominator>
                <TopLeftCorner>2.168404344971009e-19 52.5</TopLeftCorner>
                <TileWidth>250</TileWidth>
                <TileHeight>250</TileHeight>
                <MatrixWidth>2</MatrixWidth>
                <MatrixHeight>1</MatrixHeight>
            </TileMatrix>
            <TileMatrix>
                <ows:Identifier>1</ows:Identifier>
                <ScaleDenominator>0.005</ScaleDenominator>
                <TopLeftCorner>2.168404344971009e-19 52.5</TopLeftCorner>
                <TileWidth>250</TileWidth>
                <TileHeight>250</TileHeight>
                <MatrixWidth>4</MatrixWidth>
                <MatrixHeight>2</MatrixHeight>
            </TileMatrix>
            <TileMatrix>
                <ows:Identifier>2</ows:Identifier>
                <ScaleDenominator>0.0025</ScaleDenominator>
                <TopLeftCorner>2.168404344971009e-19 52.5</TopLeftCorner>
                <TileWidth>250</TileWidth>
                <TileHeight>250</TileHeight>
                <MatrixWidth>8</MatrixWidth>
                <MatrixHeight>4</MatrixHeight>
            </TileMatrix>
        </TileMatrixSet>
        <Layer>
            <ows:Identifier>demo.quality_flags</ows:Identifier>
            <ows:Title>Classification and quality flags</ows:Title>
            <ows:Abstract></ows:Abstract>
            <ows:WGS84BoundingBox>
                <ows:LowerCorner>2.168404344971009e-19 50.0</ows:LowerCorner>
                <ows:UpperCorner>5.0 52.5</ows:UpperCorner>
            </ows:WGS84BoundingBox>
            <Style isDefault="true"><ows:Identifier>Default</ows:Identifier></Style>
            <Format>image/png</Format>
            <TileMatrixSetLink><TileMatrixSet>TileGrid_2000_1000</TileMatrixSet></TileMatrixSetLink>
<<<<<<< HEAD
            <ResourceURL format="image/png" resourceType="tile" template="http://bibo/api/0.1.0.dev1/wmts/1.0.0/tile/demo/quality_flags/{TileMatrix}/{TileCol}/{TileRow}.png"/>
=======
            <ResourceURL format="image/png" resourceType="tile" template="http://bibo/api/0.1.0.dev1//wmts/1.0.0/tile/demo/quality_flags/{TileMatrix}/{TileCol}/{TileRow}.png"/>
>>>>>>> 4e2ad9e2
            <Dimension>
                <ows:Identifier>time</ows:Identifier>
                <ows:Title>time</ows:Title>
                <ows:UOM>ISO8601</ows:UOM>
                <Default>current</Default>
                <Current>true</Current>
                <Value>2017-01-16T10:09:05.396602624/2017-01-16T10:09:38.271909120</Value>
                <Value>2017-01-25T09:35:32.619965696/2017-01-25T09:36:09.500161024</Value>
                <Value>2017-01-26T10:50:13.978930176/2017-01-26T10:50:19.393455616</Value>
                <Value>2017-01-28T09:57:52.162121984/2017-01-28T09:58:30.538650112</Value>
                <Value>2017-01-30T10:46:29.566899712/2017-01-30T10:46:38.106885120</Value>
            </Dimension>
        </Layer>
        <Layer>
            <ows:Identifier>demo.kd489</ows:Identifier>
            <ows:Title>Irradiance attenuation coefficient at 489 nm</ows:Title>
            <ows:Abstract></ows:Abstract>
            <ows:WGS84BoundingBox>
                <ows:LowerCorner>2.168404344971009e-19 50.0</ows:LowerCorner>
                <ows:UpperCorner>5.0 52.5</ows:UpperCorner>
            </ows:WGS84BoundingBox>
            <Style isDefault="true"><ows:Identifier>Default</ows:Identifier></Style>
            <Format>image/png</Format>
            <TileMatrixSetLink><TileMatrixSet>TileGrid_2000_1000</TileMatrixSet></TileMatrixSetLink>
<<<<<<< HEAD
            <ResourceURL format="image/png" resourceType="tile" template="http://bibo/api/0.1.0.dev1/wmts/1.0.0/tile/demo/kd489/{TileMatrix}/{TileCol}/{TileRow}.png"/>
=======
            <ResourceURL format="image/png" resourceType="tile" template="http://bibo/api/0.1.0.dev1//wmts/1.0.0/tile/demo/kd489/{TileMatrix}/{TileCol}/{TileRow}.png"/>
>>>>>>> 4e2ad9e2
            <Dimension>
                <ows:Identifier>time</ows:Identifier>
                <ows:Title>time</ows:Title>
                <ows:UOM>ISO8601</ows:UOM>
                <Default>current</Default>
                <Current>true</Current>
                <Value>2017-01-16T10:09:05.396602624/2017-01-16T10:09:38.271909120</Value>
                <Value>2017-01-25T09:35:32.619965696/2017-01-25T09:36:09.500161024</Value>
                <Value>2017-01-26T10:50:13.978930176/2017-01-26T10:50:19.393455616</Value>
                <Value>2017-01-28T09:57:52.162121984/2017-01-28T09:58:30.538650112</Value>
                <Value>2017-01-30T10:46:29.566899712/2017-01-30T10:46:38.106885120</Value>
            </Dimension>
        </Layer>
        <Layer>
            <ows:Identifier>demo.conc_tsm</ows:Identifier>
            <ows:Title>Total suspended matter dry weight concentration</ows:Title>
            <ows:Abstract></ows:Abstract>
            <ows:WGS84BoundingBox>
                <ows:LowerCorner>2.168404344971009e-19 50.0</ows:LowerCorner>
                <ows:UpperCorner>5.0 52.5</ows:UpperCorner>
            </ows:WGS84BoundingBox>
            <Style isDefault="true"><ows:Identifier>Default</ows:Identifier></Style>
            <Format>image/png</Format>
            <TileMatrixSetLink><TileMatrixSet>TileGrid_2000_1000</TileMatrixSet></TileMatrixSetLink>
<<<<<<< HEAD
            <ResourceURL format="image/png" resourceType="tile" template="http://bibo/api/0.1.0.dev1/wmts/1.0.0/tile/demo/conc_tsm/{TileMatrix}/{TileCol}/{TileRow}.png"/>
=======
            <ResourceURL format="image/png" resourceType="tile" template="http://bibo/api/0.1.0.dev1//wmts/1.0.0/tile/demo/conc_tsm/{TileMatrix}/{TileCol}/{TileRow}.png"/>
>>>>>>> 4e2ad9e2
            <Dimension>
                <ows:Identifier>time</ows:Identifier>
                <ows:Title>time</ows:Title>
                <ows:UOM>ISO8601</ows:UOM>
                <Default>current</Default>
                <Current>true</Current>
                <Value>2017-01-16T10:09:05.396602624/2017-01-16T10:09:38.271909120</Value>
                <Value>2017-01-25T09:35:32.619965696/2017-01-25T09:36:09.500161024</Value>
                <Value>2017-01-26T10:50:13.978930176/2017-01-26T10:50:19.393455616</Value>
                <Value>2017-01-28T09:57:52.162121984/2017-01-28T09:58:30.538650112</Value>
                <Value>2017-01-30T10:46:29.566899712/2017-01-30T10:46:38.106885120</Value>
            </Dimension>
        </Layer>
        <Layer>
            <ows:Identifier>demo.conc_chl</ows:Identifier>
            <ows:Title>Chlorophylll concentration</ows:Title>
            <ows:Abstract></ows:Abstract>
            <ows:WGS84BoundingBox>
                <ows:LowerCorner>2.168404344971009e-19 50.0</ows:LowerCorner>
                <ows:UpperCorner>5.0 52.5</ows:UpperCorner>
            </ows:WGS84BoundingBox>
            <Style isDefault="true"><ows:Identifier>Default</ows:Identifier></Style>
            <Format>image/png</Format>
            <TileMatrixSetLink><TileMatrixSet>TileGrid_2000_1000</TileMatrixSet></TileMatrixSetLink>
<<<<<<< HEAD
            <ResourceURL format="image/png" resourceType="tile" template="http://bibo/api/0.1.0.dev1/wmts/1.0.0/tile/demo/conc_chl/{TileMatrix}/{TileCol}/{TileRow}.png"/>
=======
            <ResourceURL format="image/png" resourceType="tile" template="http://bibo/api/0.1.0.dev1//wmts/1.0.0/tile/demo/conc_chl/{TileMatrix}/{TileCol}/{TileRow}.png"/>
>>>>>>> 4e2ad9e2
            <Dimension>
                <ows:Identifier>time</ows:Identifier>
                <ows:Title>time</ows:Title>
                <ows:UOM>ISO8601</ows:UOM>
                <Default>current</Default>
                <Current>true</Current>
                <Value>2017-01-16T10:09:05.396602624/2017-01-16T10:09:38.271909120</Value>
                <Value>2017-01-25T09:35:32.619965696/2017-01-25T09:36:09.500161024</Value>
                <Value>2017-01-26T10:50:13.978930176/2017-01-26T10:50:19.393455616</Value>
                <Value>2017-01-28T09:57:52.162121984/2017-01-28T09:58:30.538650112</Value>
                <Value>2017-01-30T10:46:29.566899712/2017-01-30T10:46:38.106885120</Value>
            </Dimension>
        </Layer>
        <Layer>
            <ows:Identifier>demo.c2rcc_flags</ows:Identifier>
            <ows:Title>C2RCC quality flags</ows:Title>
            <ows:Abstract></ows:Abstract>
            <ows:WGS84BoundingBox>
                <ows:LowerCorner>2.168404344971009e-19 50.0</ows:LowerCorner>
                <ows:UpperCorner>5.0 52.5</ows:UpperCorner>
            </ows:WGS84BoundingBox>
            <Style isDefault="true"><ows:Identifier>Default</ows:Identifier></Style>
            <Format>image/png</Format>
            <TileMatrixSetLink><TileMatrixSet>TileGrid_2000_1000</TileMatrixSet></TileMatrixSetLink>
<<<<<<< HEAD
            <ResourceURL format="image/png" resourceType="tile" template="http://bibo/api/0.1.0.dev1/wmts/1.0.0/tile/demo/c2rcc_flags/{TileMatrix}/{TileCol}/{TileRow}.png"/>
=======
            <ResourceURL format="image/png" resourceType="tile" template="http://bibo/api/0.1.0.dev1//wmts/1.0.0/tile/demo/c2rcc_flags/{TileMatrix}/{TileCol}/{TileRow}.png"/>
>>>>>>> 4e2ad9e2
            <Dimension>
                <ows:Identifier>time</ows:Identifier>
                <ows:Title>time</ows:Title>
                <ows:UOM>ISO8601</ows:UOM>
                <Default>current</Default>
                <Current>true</Current>
                <Value>2017-01-16T10:09:05.396602624/2017-01-16T10:09:38.271909120</Value>
                <Value>2017-01-25T09:35:32.619965696/2017-01-25T09:36:09.500161024</Value>
                <Value>2017-01-26T10:50:13.978930176/2017-01-26T10:50:19.393455616</Value>
                <Value>2017-01-28T09:57:52.162121984/2017-01-28T09:58:30.538650112</Value>
                <Value>2017-01-30T10:46:29.566899712/2017-01-30T10:46:38.106885120</Value>
            </Dimension>
        </Layer>
        <Layer>
            <ows:Identifier>demo-1w.quality_flags</ows:Identifier>
            <ows:Title>quality_flags</ows:Title>
            <ows:Abstract></ows:Abstract>
            <ows:WGS84BoundingBox>
                <ows:LowerCorner>2.168404344971009e-19 50.0</ows:LowerCorner>
                <ows:UpperCorner>5.0 52.5</ows:UpperCorner>
            </ows:WGS84BoundingBox>
            <Style isDefault="true"><ows:Identifier>Default</ows:Identifier></Style>
            <Format>image/png</Format>
            <TileMatrixSetLink><TileMatrixSet>TileGrid_2000_1000</TileMatrixSet></TileMatrixSetLink>
<<<<<<< HEAD
            <ResourceURL format="image/png" resourceType="tile" template="http://bibo/api/0.1.0.dev1/wmts/1.0.0/tile/demo-1w/quality_flags/{TileMatrix}/{TileCol}/{TileRow}.png"/>
=======
            <ResourceURL format="image/png" resourceType="tile" template="http://bibo/api/0.1.0.dev1//wmts/1.0.0/tile/demo-1w/quality_flags/{TileMatrix}/{TileCol}/{TileRow}.png"/>
>>>>>>> 4e2ad9e2
            <Dimension>
                <ows:Identifier>time</ows:Identifier>
                <ows:Title>time</ows:Title>
                <ows:UOM>ISO8601</ows:UOM>
                <Default>current</Default>
                <Current>true</Current>
                <Value>2017-01-22T00:00:00.000000000</Value>
                <Value>2017-01-29T00:00:00.000000000</Value>
                <Value>2017-02-05T00:00:00.000000000</Value>
            </Dimension>
        </Layer>
        <Layer>
            <ows:Identifier>demo-1w.kd489</ows:Identifier>
            <ows:Title>kd489</ows:Title>
            <ows:Abstract></ows:Abstract>
            <ows:WGS84BoundingBox>
                <ows:LowerCorner>2.168404344971009e-19 50.0</ows:LowerCorner>
                <ows:UpperCorner>5.0 52.5</ows:UpperCorner>
            </ows:WGS84BoundingBox>
            <Style isDefault="true"><ows:Identifier>Default</ows:Identifier></Style>
            <Format>image/png</Format>
            <TileMatrixSetLink><TileMatrixSet>TileGrid_2000_1000</TileMatrixSet></TileMatrixSetLink>
<<<<<<< HEAD
            <ResourceURL format="image/png" resourceType="tile" template="http://bibo/api/0.1.0.dev1/wmts/1.0.0/tile/demo-1w/kd489/{TileMatrix}/{TileCol}/{TileRow}.png"/>
=======
            <ResourceURL format="image/png" resourceType="tile" template="http://bibo/api/0.1.0.dev1//wmts/1.0.0/tile/demo-1w/kd489/{TileMatrix}/{TileCol}/{TileRow}.png"/>
>>>>>>> 4e2ad9e2
            <Dimension>
                <ows:Identifier>time</ows:Identifier>
                <ows:Title>time</ows:Title>
                <ows:UOM>ISO8601</ows:UOM>
                <Default>current</Default>
                <Current>true</Current>
                <Value>2017-01-22T00:00:00.000000000</Value>
                <Value>2017-01-29T00:00:00.000000000</Value>
                <Value>2017-02-05T00:00:00.000000000</Value>
            </Dimension>
        </Layer>
        <Layer>
            <ows:Identifier>demo-1w.conc_tsm</ows:Identifier>
            <ows:Title>conc_tsm</ows:Title>
            <ows:Abstract></ows:Abstract>
            <ows:WGS84BoundingBox>
                <ows:LowerCorner>2.168404344971009e-19 50.0</ows:LowerCorner>
                <ows:UpperCorner>5.0 52.5</ows:UpperCorner>
            </ows:WGS84BoundingBox>
            <Style isDefault="true"><ows:Identifier>Default</ows:Identifier></Style>
            <Format>image/png</Format>
            <TileMatrixSetLink><TileMatrixSet>TileGrid_2000_1000</TileMatrixSet></TileMatrixSetLink>
<<<<<<< HEAD
            <ResourceURL format="image/png" resourceType="tile" template="http://bibo/api/0.1.0.dev1/wmts/1.0.0/tile/demo-1w/conc_tsm/{TileMatrix}/{TileCol}/{TileRow}.png"/>
=======
            <ResourceURL format="image/png" resourceType="tile" template="http://bibo/api/0.1.0.dev1//wmts/1.0.0/tile/demo-1w/conc_tsm/{TileMatrix}/{TileCol}/{TileRow}.png"/>
>>>>>>> 4e2ad9e2
            <Dimension>
                <ows:Identifier>time</ows:Identifier>
                <ows:Title>time</ows:Title>
                <ows:UOM>ISO8601</ows:UOM>
                <Default>current</Default>
                <Current>true</Current>
                <Value>2017-01-22T00:00:00.000000000</Value>
                <Value>2017-01-29T00:00:00.000000000</Value>
                <Value>2017-02-05T00:00:00.000000000</Value>
            </Dimension>
        </Layer>
        <Layer>
            <ows:Identifier>demo-1w.conc_chl</ows:Identifier>
            <ows:Title>conc_chl</ows:Title>
            <ows:Abstract></ows:Abstract>
            <ows:WGS84BoundingBox>
                <ows:LowerCorner>2.168404344971009e-19 50.0</ows:LowerCorner>
                <ows:UpperCorner>5.0 52.5</ows:UpperCorner>
            </ows:WGS84BoundingBox>
            <Style isDefault="true"><ows:Identifier>Default</ows:Identifier></Style>
            <Format>image/png</Format>
            <TileMatrixSetLink><TileMatrixSet>TileGrid_2000_1000</TileMatrixSet></TileMatrixSetLink>
<<<<<<< HEAD
            <ResourceURL format="image/png" resourceType="tile" template="http://bibo/api/0.1.0.dev1/wmts/1.0.0/tile/demo-1w/conc_chl/{TileMatrix}/{TileCol}/{TileRow}.png"/>
=======
            <ResourceURL format="image/png" resourceType="tile" template="http://bibo/api/0.1.0.dev1//wmts/1.0.0/tile/demo-1w/conc_chl/{TileMatrix}/{TileCol}/{TileRow}.png"/>
>>>>>>> 4e2ad9e2
            <Dimension>
                <ows:Identifier>time</ows:Identifier>
                <ows:Title>time</ows:Title>
                <ows:UOM>ISO8601</ows:UOM>
                <Default>current</Default>
                <Current>true</Current>
                <Value>2017-01-22T00:00:00.000000000</Value>
                <Value>2017-01-29T00:00:00.000000000</Value>
                <Value>2017-02-05T00:00:00.000000000</Value>
            </Dimension>
        </Layer>
        <Layer>
            <ows:Identifier>demo-1w.c2rcc_flags</ows:Identifier>
            <ows:Title>c2rcc_flags</ows:Title>
            <ows:Abstract></ows:Abstract>
            <ows:WGS84BoundingBox>
                <ows:LowerCorner>2.168404344971009e-19 50.0</ows:LowerCorner>
                <ows:UpperCorner>5.0 52.5</ows:UpperCorner>
            </ows:WGS84BoundingBox>
            <Style isDefault="true"><ows:Identifier>Default</ows:Identifier></Style>
            <Format>image/png</Format>
            <TileMatrixSetLink><TileMatrixSet>TileGrid_2000_1000</TileMatrixSet></TileMatrixSetLink>
<<<<<<< HEAD
            <ResourceURL format="image/png" resourceType="tile" template="http://bibo/api/0.1.0.dev1/wmts/1.0.0/tile/demo-1w/c2rcc_flags/{TileMatrix}/{TileCol}/{TileRow}.png"/>
=======
            <ResourceURL format="image/png" resourceType="tile" template="http://bibo/api/0.1.0.dev1//wmts/1.0.0/tile/demo-1w/c2rcc_flags/{TileMatrix}/{TileCol}/{TileRow}.png"/>
>>>>>>> 4e2ad9e2
            <Dimension>
                <ows:Identifier>time</ows:Identifier>
                <ows:Title>time</ows:Title>
                <ows:UOM>ISO8601</ows:UOM>
                <Default>current</Default>
                <Current>true</Current>
                <Value>2017-01-22T00:00:00.000000000</Value>
                <Value>2017-01-29T00:00:00.000000000</Value>
                <Value>2017-02-05T00:00:00.000000000</Value>
            </Dimension>
        </Layer>
    </Contents>
    <Themes>
        <Theme>
            <ows:Title>xcube-server Demonstration L2C Cube</ows:Title>
            <ows:Abstract></ows:Abstract>
            <ows:Identifier>demo</ows:Identifier>
            <Theme>
                <ows:Title>Classification and quality flags</ows:Title>
                <ows:Identifier>demo.quality_flags</ows:Identifier>
                <LayerRef>demo.quality_flags</LayerRef>
            </Theme>
            <Theme>
                <ows:Title>Irradiance attenuation coefficient at 489 nm</ows:Title>
                <ows:Identifier>demo.kd489</ows:Identifier>
                <LayerRef>demo.kd489</LayerRef>
            </Theme>
            <Theme>
                <ows:Title>Total suspended matter dry weight concentration</ows:Title>
                <ows:Identifier>demo.conc_tsm</ows:Identifier>
                <LayerRef>demo.conc_tsm</LayerRef>
            </Theme>
            <Theme>
                <ows:Title>Chlorophylll concentration</ows:Title>
                <ows:Identifier>demo.conc_chl</ows:Identifier>
                <LayerRef>demo.conc_chl</LayerRef>
            </Theme>
            <Theme>
                <ows:Title>C2RCC quality flags</ows:Title>
                <ows:Identifier>demo.c2rcc_flags</ows:Identifier>
                <LayerRef>demo.c2rcc_flags</LayerRef>
            </Theme>
        </Theme>
        <Theme>
            <ows:Title>xcube-server Demonstration L3 Cube</ows:Title>
            <ows:Abstract></ows:Abstract>
            <ows:Identifier>demo-1w</ows:Identifier>
            <Theme>
                <ows:Title>quality_flags</ows:Title>
                <ows:Identifier>demo-1w.quality_flags</ows:Identifier>
                <LayerRef>demo-1w.quality_flags</LayerRef>
            </Theme>
            <Theme>
                <ows:Title>kd489</ows:Title>
                <ows:Identifier>demo-1w.kd489</ows:Identifier>
                <LayerRef>demo-1w.kd489</LayerRef>
            </Theme>
            <Theme>
                <ows:Title>conc_tsm</ows:Title>
                <ows:Identifier>demo-1w.conc_tsm</ows:Identifier>
                <LayerRef>demo-1w.conc_tsm</LayerRef>
            </Theme>
            <Theme>
                <ows:Title>conc_chl</ows:Title>
                <ows:Identifier>demo-1w.conc_chl</ows:Identifier>
                <LayerRef>demo-1w.conc_chl</LayerRef>
            </Theme>
            <Theme>
                <ows:Title>c2rcc_flags</ows:Title>
                <ows:Identifier>demo-1w.c2rcc_flags</ows:Identifier>
                <LayerRef>demo-1w.c2rcc_flags</LayerRef>
            </Theme>
        </Theme>
    </Themes>
<<<<<<< HEAD
    <ServiceMetadataURL xlink:href="http://bibo/api/0.1.0.dev1/wmts/1.0.0/WMTSCapabilities.xml"/>
=======
    <ServiceMetadataURL xlink:href="http://bibo/api/0.1.0.dev1//wmts/1.0.0/WMTSCapabilities.xml"/>
>>>>>>> 4e2ad9e2
</Capabilities><|MERGE_RESOLUTION|>--- conflicted
+++ resolved
@@ -49,11 +49,7 @@
         <ows:Operation name="GetCapabilities">
             <ows:DCP>
                 <ows:HTTP>
-<<<<<<< HEAD
-                    <ows:Get xlink:href="http://bibo/api/0.1.0.dev1/wmts/1.0.0/kvp?">
-=======
                     <ows:Get xlink:href="http://bibo/api/0.1.0.dev1//wmts/1.0.0/kvp?">
->>>>>>> 4e2ad9e2
                         <ows:Constraint name="GetEncoding">
                             <ows:AllowedValues>
                                 <ows:Value>KVP</ows:Value>
@@ -66,11 +62,7 @@
         <ows:Operation name="GetTile">
             <ows:DCP>
                 <ows:HTTP>
-<<<<<<< HEAD
-                    <ows:Get xlink:href="http://bibo/api/0.1.0.dev1/wmts/1.0.0/kvp?">
-=======
                     <ows:Get xlink:href="http://bibo/api/0.1.0.dev1//wmts/1.0.0/kvp?">
->>>>>>> 4e2ad9e2
                         <ows:Constraint name="GetEncoding">
                             <ows:AllowedValues>
                                 <ows:Value>KVP</ows:Value>
@@ -125,11 +117,7 @@
             <Style isDefault="true"><ows:Identifier>Default</ows:Identifier></Style>
             <Format>image/png</Format>
             <TileMatrixSetLink><TileMatrixSet>TileGrid_2000_1000</TileMatrixSet></TileMatrixSetLink>
-<<<<<<< HEAD
-            <ResourceURL format="image/png" resourceType="tile" template="http://bibo/api/0.1.0.dev1/wmts/1.0.0/tile/demo/quality_flags/{TileMatrix}/{TileCol}/{TileRow}.png"/>
-=======
             <ResourceURL format="image/png" resourceType="tile" template="http://bibo/api/0.1.0.dev1//wmts/1.0.0/tile/demo/quality_flags/{TileMatrix}/{TileCol}/{TileRow}.png"/>
->>>>>>> 4e2ad9e2
             <Dimension>
                 <ows:Identifier>time</ows:Identifier>
                 <ows:Title>time</ows:Title>
@@ -154,11 +142,7 @@
             <Style isDefault="true"><ows:Identifier>Default</ows:Identifier></Style>
             <Format>image/png</Format>
             <TileMatrixSetLink><TileMatrixSet>TileGrid_2000_1000</TileMatrixSet></TileMatrixSetLink>
-<<<<<<< HEAD
-            <ResourceURL format="image/png" resourceType="tile" template="http://bibo/api/0.1.0.dev1/wmts/1.0.0/tile/demo/kd489/{TileMatrix}/{TileCol}/{TileRow}.png"/>
-=======
             <ResourceURL format="image/png" resourceType="tile" template="http://bibo/api/0.1.0.dev1//wmts/1.0.0/tile/demo/kd489/{TileMatrix}/{TileCol}/{TileRow}.png"/>
->>>>>>> 4e2ad9e2
             <Dimension>
                 <ows:Identifier>time</ows:Identifier>
                 <ows:Title>time</ows:Title>
@@ -183,11 +167,7 @@
             <Style isDefault="true"><ows:Identifier>Default</ows:Identifier></Style>
             <Format>image/png</Format>
             <TileMatrixSetLink><TileMatrixSet>TileGrid_2000_1000</TileMatrixSet></TileMatrixSetLink>
-<<<<<<< HEAD
-            <ResourceURL format="image/png" resourceType="tile" template="http://bibo/api/0.1.0.dev1/wmts/1.0.0/tile/demo/conc_tsm/{TileMatrix}/{TileCol}/{TileRow}.png"/>
-=======
             <ResourceURL format="image/png" resourceType="tile" template="http://bibo/api/0.1.0.dev1//wmts/1.0.0/tile/demo/conc_tsm/{TileMatrix}/{TileCol}/{TileRow}.png"/>
->>>>>>> 4e2ad9e2
             <Dimension>
                 <ows:Identifier>time</ows:Identifier>
                 <ows:Title>time</ows:Title>
@@ -212,11 +192,7 @@
             <Style isDefault="true"><ows:Identifier>Default</ows:Identifier></Style>
             <Format>image/png</Format>
             <TileMatrixSetLink><TileMatrixSet>TileGrid_2000_1000</TileMatrixSet></TileMatrixSetLink>
-<<<<<<< HEAD
-            <ResourceURL format="image/png" resourceType="tile" template="http://bibo/api/0.1.0.dev1/wmts/1.0.0/tile/demo/conc_chl/{TileMatrix}/{TileCol}/{TileRow}.png"/>
-=======
             <ResourceURL format="image/png" resourceType="tile" template="http://bibo/api/0.1.0.dev1//wmts/1.0.0/tile/demo/conc_chl/{TileMatrix}/{TileCol}/{TileRow}.png"/>
->>>>>>> 4e2ad9e2
             <Dimension>
                 <ows:Identifier>time</ows:Identifier>
                 <ows:Title>time</ows:Title>
@@ -241,11 +217,7 @@
             <Style isDefault="true"><ows:Identifier>Default</ows:Identifier></Style>
             <Format>image/png</Format>
             <TileMatrixSetLink><TileMatrixSet>TileGrid_2000_1000</TileMatrixSet></TileMatrixSetLink>
-<<<<<<< HEAD
-            <ResourceURL format="image/png" resourceType="tile" template="http://bibo/api/0.1.0.dev1/wmts/1.0.0/tile/demo/c2rcc_flags/{TileMatrix}/{TileCol}/{TileRow}.png"/>
-=======
             <ResourceURL format="image/png" resourceType="tile" template="http://bibo/api/0.1.0.dev1//wmts/1.0.0/tile/demo/c2rcc_flags/{TileMatrix}/{TileCol}/{TileRow}.png"/>
->>>>>>> 4e2ad9e2
             <Dimension>
                 <ows:Identifier>time</ows:Identifier>
                 <ows:Title>time</ows:Title>
@@ -270,11 +242,7 @@
             <Style isDefault="true"><ows:Identifier>Default</ows:Identifier></Style>
             <Format>image/png</Format>
             <TileMatrixSetLink><TileMatrixSet>TileGrid_2000_1000</TileMatrixSet></TileMatrixSetLink>
-<<<<<<< HEAD
-            <ResourceURL format="image/png" resourceType="tile" template="http://bibo/api/0.1.0.dev1/wmts/1.0.0/tile/demo-1w/quality_flags/{TileMatrix}/{TileCol}/{TileRow}.png"/>
-=======
             <ResourceURL format="image/png" resourceType="tile" template="http://bibo/api/0.1.0.dev1//wmts/1.0.0/tile/demo-1w/quality_flags/{TileMatrix}/{TileCol}/{TileRow}.png"/>
->>>>>>> 4e2ad9e2
             <Dimension>
                 <ows:Identifier>time</ows:Identifier>
                 <ows:Title>time</ows:Title>
@@ -297,11 +265,7 @@
             <Style isDefault="true"><ows:Identifier>Default</ows:Identifier></Style>
             <Format>image/png</Format>
             <TileMatrixSetLink><TileMatrixSet>TileGrid_2000_1000</TileMatrixSet></TileMatrixSetLink>
-<<<<<<< HEAD
-            <ResourceURL format="image/png" resourceType="tile" template="http://bibo/api/0.1.0.dev1/wmts/1.0.0/tile/demo-1w/kd489/{TileMatrix}/{TileCol}/{TileRow}.png"/>
-=======
             <ResourceURL format="image/png" resourceType="tile" template="http://bibo/api/0.1.0.dev1//wmts/1.0.0/tile/demo-1w/kd489/{TileMatrix}/{TileCol}/{TileRow}.png"/>
->>>>>>> 4e2ad9e2
             <Dimension>
                 <ows:Identifier>time</ows:Identifier>
                 <ows:Title>time</ows:Title>
@@ -324,11 +288,7 @@
             <Style isDefault="true"><ows:Identifier>Default</ows:Identifier></Style>
             <Format>image/png</Format>
             <TileMatrixSetLink><TileMatrixSet>TileGrid_2000_1000</TileMatrixSet></TileMatrixSetLink>
-<<<<<<< HEAD
-            <ResourceURL format="image/png" resourceType="tile" template="http://bibo/api/0.1.0.dev1/wmts/1.0.0/tile/demo-1w/conc_tsm/{TileMatrix}/{TileCol}/{TileRow}.png"/>
-=======
             <ResourceURL format="image/png" resourceType="tile" template="http://bibo/api/0.1.0.dev1//wmts/1.0.0/tile/demo-1w/conc_tsm/{TileMatrix}/{TileCol}/{TileRow}.png"/>
->>>>>>> 4e2ad9e2
             <Dimension>
                 <ows:Identifier>time</ows:Identifier>
                 <ows:Title>time</ows:Title>
@@ -351,11 +311,7 @@
             <Style isDefault="true"><ows:Identifier>Default</ows:Identifier></Style>
             <Format>image/png</Format>
             <TileMatrixSetLink><TileMatrixSet>TileGrid_2000_1000</TileMatrixSet></TileMatrixSetLink>
-<<<<<<< HEAD
-            <ResourceURL format="image/png" resourceType="tile" template="http://bibo/api/0.1.0.dev1/wmts/1.0.0/tile/demo-1w/conc_chl/{TileMatrix}/{TileCol}/{TileRow}.png"/>
-=======
             <ResourceURL format="image/png" resourceType="tile" template="http://bibo/api/0.1.0.dev1//wmts/1.0.0/tile/demo-1w/conc_chl/{TileMatrix}/{TileCol}/{TileRow}.png"/>
->>>>>>> 4e2ad9e2
             <Dimension>
                 <ows:Identifier>time</ows:Identifier>
                 <ows:Title>time</ows:Title>
@@ -378,11 +334,7 @@
             <Style isDefault="true"><ows:Identifier>Default</ows:Identifier></Style>
             <Format>image/png</Format>
             <TileMatrixSetLink><TileMatrixSet>TileGrid_2000_1000</TileMatrixSet></TileMatrixSetLink>
-<<<<<<< HEAD
-            <ResourceURL format="image/png" resourceType="tile" template="http://bibo/api/0.1.0.dev1/wmts/1.0.0/tile/demo-1w/c2rcc_flags/{TileMatrix}/{TileCol}/{TileRow}.png"/>
-=======
             <ResourceURL format="image/png" resourceType="tile" template="http://bibo/api/0.1.0.dev1//wmts/1.0.0/tile/demo-1w/c2rcc_flags/{TileMatrix}/{TileCol}/{TileRow}.png"/>
->>>>>>> 4e2ad9e2
             <Dimension>
                 <ows:Identifier>time</ows:Identifier>
                 <ows:Title>time</ows:Title>
@@ -457,9 +409,5 @@
             </Theme>
         </Theme>
     </Themes>
-<<<<<<< HEAD
-    <ServiceMetadataURL xlink:href="http://bibo/api/0.1.0.dev1/wmts/1.0.0/WMTSCapabilities.xml"/>
-=======
     <ServiceMetadataURL xlink:href="http://bibo/api/0.1.0.dev1//wmts/1.0.0/WMTSCapabilities.xml"/>
->>>>>>> 4e2ad9e2
 </Capabilities>